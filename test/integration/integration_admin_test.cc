--- conflicted
+++ resolved
@@ -17,13 +17,9 @@
 namespace Envoy {
 
 INSTANTIATE_TEST_CASE_P(Protocols, IntegrationAdminTest,
-<<<<<<< HEAD
-                        testing::ValuesIn(HttpProtocolIntegrationTest::getProtocolTestParams()),
-=======
                         testing::ValuesIn(HttpProtocolIntegrationTest::getProtocolTestParams(
                             {Http::CodecClient::Type::HTTP1, Http::CodecClient::Type::HTTP2},
                             {FakeHttpConnection::Type::HTTP1})),
->>>>>>> 7ba9c63c
                         HttpProtocolIntegrationTest::protocolTestParamsToString);
 
 TEST_P(IntegrationAdminTest, HealthCheck) {
